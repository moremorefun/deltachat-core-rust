--- conflicted
+++ resolved
@@ -647,12 +647,7 @@
                         .to_string(),
                 );
             }
-<<<<<<< HEAD
-
-            if command == DC_CMD_SECUREJOIN_MESSAGE {
-=======
             if command == SystemMessage::SecurejoinMessage {
->>>>>>> e7108362
                 let msg = &factory.msg;
                 let step = msg.param.get(Param::Arg).unwrap_or_default().strdup();
                 if strlen(step) > 0 {
@@ -1068,17 +1063,8 @@
     let raw_subject =
         dc_msg_get_summarytext_by_raw(msg.type_0, msg.text.as_ref(), &mut msg.param, 32, context);
 
-<<<<<<< HEAD
     let fwd = if 0 != afwd_email { "Fwd: " } else { "" };
-    if msg.param.get_int(Param::Cmd).unwrap_or_default() == DC_CMD_AUTOCRYPT_SETUP_MESSAGE {
-=======
-    let fwd = if 0 != afwd_email {
-        b"Fwd: \x00" as *const u8 as *const libc::c_char
-    } else {
-        b"\x00" as *const u8 as *const libc::c_char
-    };
     if msg.param.get_cmd() == SystemMessage::AutocryptSetupMessage {
->>>>>>> e7108362
         ret = context.stock_str(StockMessage::AcSetupMsgSubject).strdup()
     } else if chat.typ == Chattype::Group || chat.typ == Chattype::VerifiedGroup {
         ret = format!("Chat: {}: {}{}", chat.name, fwd, raw_subject,).strdup();
