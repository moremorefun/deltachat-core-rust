<<<<<<< HEAD
import asyncio
import json
import subprocess
=======
import concurrent.futures
>>>>>>> 09798df7
from unittest.mock import MagicMock

import pytest
from deltachat_rpc_client import EventType, events
from deltachat_rpc_client.rpc import JsonRpcError


def test_system_info(rpc) -> None:
    system_info = rpc.get_system_info()
    assert "arch" in system_info
    assert "deltachat_core_version" in system_info


def test_sleep(rpc) -> None:
    """Test that long-running task does not block short-running task from completion."""
    with concurrent.futures.ThreadPoolExecutor(max_workers=5) as executor:
        sleep_5_future = executor.submit(rpc.sleep, 5.0)
        sleep_3_future = executor.submit(rpc.sleep, 3.0)
        done, pending = concurrent.futures.wait(
            [sleep_5_future, sleep_3_future],
            return_when=concurrent.futures.FIRST_COMPLETED,
        )
        assert sleep_3_future in done
        assert sleep_5_future in pending


def test_email_address_validity(rpc) -> None:
    valid_addresses = [
        "email@example.com",
        "36aa165ae3406424e0c61af17700f397cad3fe8ab83d682d0bddf3338a5dd52e@yggmail@yggmail",
    ]
    invalid_addresses = ["email@", "example.com", "emai221"]

    for addr in valid_addresses:
        assert rpc.check_email_validity(addr)
    for addr in invalid_addresses:
        assert not rpc.check_email_validity(addr)


def test_acfactory(acfactory) -> None:
    account = acfactory.new_configured_account()
    while True:
<<<<<<< HEAD
        event = await account.wait_for_event()
        if event.kind == EventType.CONFIGURE_PROGRESS:
=======
        event = account.wait_for_event()
        if event.type == EventType.CONFIGURE_PROGRESS:
>>>>>>> 09798df7
            assert event.progress != 0  # Progress 0 indicates error.
            if event.progress == 1000:  # Success
                break
        else:
            print(event)
    print("Successful configuration")


def test_configure_starttls(acfactory) -> None:
    account = acfactory.new_preconfigured_account()

    # Use STARTTLS
    account.set_config("mail_security", "2")
    account.set_config("send_security", "2")
    account.configure()
    assert account.is_configured()


def test_account(acfactory) -> None:
    alice, bob = acfactory.get_online_accounts(2)

    bob_addr = bob.get_config("addr")
    alice_contact_bob = alice.create_contact(bob_addr, "Bob")
    alice_chat_bob = alice_contact_bob.create_chat()
    alice_chat_bob.send_text("Hello!")

    while True:
<<<<<<< HEAD
        event = await bob.wait_for_event()
        if event.kind == EventType.INCOMING_MSG:
=======
        event = bob.wait_for_event()
        if event.type == EventType.INCOMING_MSG:
>>>>>>> 09798df7
            chat_id = event.chat_id
            msg_id = event.msg_id
            break

    message = bob.get_message_by_id(msg_id)
    snapshot = message.get_snapshot()
    assert snapshot.chat_id == chat_id
    assert snapshot.text == "Hello!"
    bob.mark_seen_messages([message])

    assert alice != bob
    assert repr(alice)
    assert alice.get_info().level
    assert alice.get_size()
    assert alice.is_configured()
    assert not alice.get_avatar()
    assert alice.get_contact_by_addr(bob_addr) == alice_contact_bob
    assert alice.get_contacts()
    assert alice.get_contacts(snapshot=True)
    assert alice.self_contact
    assert alice.get_chatlist()
    assert alice.get_chatlist(snapshot=True)
    assert alice.get_qr_code()
    assert alice.get_fresh_messages()
    assert alice.get_next_messages()

    # Test sending empty message.
    assert len(bob.wait_next_messages()) == 0
    alice_chat_bob.send_text("")
    messages = bob.wait_next_messages()
    assert len(messages) == 1
    message = messages[0]
    snapshot = message.get_snapshot()
    assert snapshot.text == ""
    bob.mark_seen_messages([message])

    group = alice.create_group("test group")
    group.add_contact(alice_contact_bob)
    group_msg = group.send_message(text="hello")
    assert group_msg == alice.get_message_by_id(group_msg.id)
    assert group == alice.get_chat_by_id(group.id)
    alice.delete_messages([group_msg])

    alice.set_config("selfstatus", "test")
    assert alice.get_config("selfstatus") == "test"
    alice.update_config(selfstatus="test2")
    assert alice.get_config("selfstatus") == "test2"

    assert not alice.get_blocked_contacts()
    alice_contact_bob.block()
    blocked_contacts = alice.get_blocked_contacts()
    assert blocked_contacts
    assert blocked_contacts[0].contact == alice_contact_bob

    bob.remove()
    alice.stop_io()


def test_chat(acfactory) -> None:
    alice, bob = acfactory.get_online_accounts(2)

    bob_addr = bob.get_config("addr")
    alice_contact_bob = alice.create_contact(bob_addr, "Bob")
    alice_chat_bob = alice_contact_bob.create_chat()
    alice_chat_bob.send_text("Hello!")

    while True:
<<<<<<< HEAD
        event = await bob.wait_for_event()
        if event.kind == EventType.INCOMING_MSG:
=======
        event = bob.wait_for_event()
        if event.type == EventType.INCOMING_MSG:
>>>>>>> 09798df7
            chat_id = event.chat_id
            msg_id = event.msg_id
            break
    message = bob.get_message_by_id(msg_id)
    snapshot = message.get_snapshot()
    assert snapshot.chat_id == chat_id
    assert snapshot.text == "Hello!"
    bob_chat_alice = bob.get_chat_by_id(chat_id)

    assert alice_chat_bob != bob_chat_alice
    assert repr(alice_chat_bob)
    alice_chat_bob.delete()
    assert not bob_chat_alice.can_send()
    bob_chat_alice.accept()
    assert bob_chat_alice.can_send()
    bob_chat_alice.block()
    bob_chat_alice = snapshot.sender.create_chat()
    bob_chat_alice.mute()
    bob_chat_alice.unmute()
    bob_chat_alice.pin()
    bob_chat_alice.unpin()
    bob_chat_alice.archive()
    bob_chat_alice.unarchive()
    with pytest.raises(JsonRpcError):  # can't set name for 1:1 chats
        bob_chat_alice.set_name("test")
    bob_chat_alice.set_ephemeral_timer(300)
    bob_chat_alice.get_encryption_info()

    group = alice.create_group("test group")
    group.add_contact(alice_contact_bob)
    group.get_qr_code()

    snapshot = group.get_basic_snapshot()
    assert snapshot.name == "test group"
    group.set_name("new name")
    snapshot = group.get_full_snapshot()
    assert snapshot.name == "new name"

    msg = group.send_message(text="hi")
    assert (msg.get_snapshot()).text == "hi"
    group.forward_messages([msg])

    group.set_draft(text="test draft")
    draft = group.get_draft()
    assert draft.text == "test draft"
    group.remove_draft()
    assert not group.get_draft()

    assert group.get_messages()
    group.get_fresh_message_count()
    group.mark_noticed()
    assert group.get_contacts()
    group.remove_contact(alice_chat_bob)
    group.get_locations()


def test_contact(acfactory) -> None:
    alice, bob = acfactory.get_online_accounts(2)

    bob_addr = bob.get_config("addr")
    alice_contact_bob = alice.create_contact(bob_addr, "Bob")

    assert alice_contact_bob == alice.get_contact_by_id(alice_contact_bob.id)
    assert repr(alice_contact_bob)
    alice_contact_bob.block()
    alice_contact_bob.unblock()
    alice_contact_bob.set_name("new name")
    alice_contact_bob.get_encryption_info()
    snapshot = alice_contact_bob.get_snapshot()
    assert snapshot.address == bob_addr
    alice_contact_bob.create_chat()


def test_message(acfactory) -> None:
    alice, bob = acfactory.get_online_accounts(2)

    bob_addr = bob.get_config("addr")
    alice_contact_bob = alice.create_contact(bob_addr, "Bob")
    alice_chat_bob = alice_contact_bob.create_chat()
    alice_chat_bob.send_text("Hello!")

    while True:
<<<<<<< HEAD
        event = await bob.wait_for_event()
        if event.kind == EventType.INCOMING_MSG:
=======
        event = bob.wait_for_event()
        if event.type == EventType.INCOMING_MSG:
>>>>>>> 09798df7
            chat_id = event.chat_id
            msg_id = event.msg_id
            break

    message = bob.get_message_by_id(msg_id)
    snapshot = message.get_snapshot()
    assert snapshot.chat_id == chat_id
    assert snapshot.text == "Hello!"
    assert not snapshot.is_bot
    assert repr(message)

    with pytest.raises(JsonRpcError):  # chat is not accepted
        snapshot.chat.send_text("hi")
    snapshot.chat.accept()
    snapshot.chat.send_text("hi")

    message.mark_seen()
    message.send_reaction("😎")
    reactions = message.get_reactions()
    assert reactions
    snapshot = message.get_snapshot()
    assert reactions == snapshot.reactions


def test_is_bot(acfactory) -> None:
    """Test that we can recognize messages submitted by bots."""
    alice, bob = acfactory.get_online_accounts(2)

    bob_addr = bob.get_config("addr")
    alice_contact_bob = alice.create_contact(bob_addr, "Bob")
    alice_chat_bob = alice_contact_bob.create_chat()

    # Alice becomes a bot.
    alice.set_config("bot", "1")
    alice_chat_bob.send_text("Hello!")

    while True:
<<<<<<< HEAD
        event = await bob.wait_for_event()
        if event.kind == EventType.INCOMING_MSG:
=======
        event = bob.wait_for_event()
        if event.type == EventType.INCOMING_MSG:
>>>>>>> 09798df7
            msg_id = event.msg_id
            message = bob.get_message_by_id(msg_id)
            snapshot = message.get_snapshot()
            assert snapshot.chat_id == event.chat_id
            assert snapshot.text == "Hello!"
            assert snapshot.is_bot
            break


def test_bot(acfactory) -> None:
    mock = MagicMock()
    user = (acfactory.get_online_accounts(1))[0]
    bot = acfactory.new_configured_bot()
    bot2 = acfactory.new_configured_bot()

    assert bot.is_configured()
    assert bot.account.get_config("bot") == "1"

    hook = lambda e: mock.hook(e.msg_id) and None, events.RawEvent(EventType.INCOMING_MSG)
    bot.add_hook(*hook)
    event = acfactory.process_message(from_account=user, to_client=bot, text="Hello!")
    snapshot = bot.account.get_message_by_id(event.msg_id).get_snapshot()
    assert not snapshot.is_bot
    mock.hook.assert_called_once_with(event.msg_id)
    bot.remove_hook(*hook)

    def track(e):
        mock.hook(e.message_snapshot.id)

    mock.hook.reset_mock()
    hook = track, events.NewMessage(r"hello")
    bot.add_hook(*hook)
    bot.add_hook(track, events.NewMessage(command="/help"))
    event = acfactory.process_message(from_account=user, to_client=bot, text="hello")
    mock.hook.assert_called_with(event.msg_id)
    event = acfactory.process_message(from_account=user, to_client=bot, text="hello!")
    mock.hook.assert_called_with(event.msg_id)
    acfactory.process_message(from_account=bot2.account, to_client=bot, text="hello")
    assert len(mock.hook.mock_calls) == 2  # bot messages are ignored between bots
    acfactory.process_message(from_account=user, to_client=bot, text="hey!")
    assert len(mock.hook.mock_calls) == 2
    bot.remove_hook(*hook)

    mock.hook.reset_mock()
    acfactory.process_message(from_account=user, to_client=bot, text="hello")
    event = acfactory.process_message(from_account=user, to_client=bot, text="/help")
    mock.hook.assert_called_once_with(event.msg_id)


def test_wait_next_messages(acfactory) -> None:
    alice = acfactory.new_configured_account()

    # Create a bot account so it does not receive device messages in the beginning.
    bot = acfactory.new_preconfigured_account()
    bot.set_config("bot", "1")
    bot.configure()

    # There are no old messages and the call returns immediately.
    assert not bot.wait_next_messages()

    with concurrent.futures.ThreadPoolExecutor(max_workers=1) as executor:
        # Bot starts waiting for messages.
        next_messages_task = executor.submit(bot.wait_next_messages)

        bot_addr = bot.get_config("addr")
        alice_contact_bot = alice.create_contact(bot_addr, "Bob")
        alice_chat_bot = alice_contact_bot.create_chat()
        alice_chat_bot.send_text("Hello!")

        next_messages = next_messages_task.result()
        assert len(next_messages) == 1
        snapshot = next_messages[0].get_snapshot()
        assert snapshot.text == "Hello!"


def test_import_export(acfactory, tmp_path) -> None:
    alice = acfactory.new_configured_account()
    alice.export_backup(tmp_path)

    files = list(tmp_path.glob("*.tar"))
<<<<<<< HEAD
    alice2 = await acfactory.get_unconfigured_account()
    await alice2.import_backup(files[0])

    assert await alice2.manager.get_system_info()


def test_openrpc_command_line() -> None:
    """Test that "deltachat-rpc-server --openrpc" command returns an OpenRPC specification."""
    out = subprocess.run(["deltachat-rpc-server", "--openrpc"], capture_output=True, check=True).stdout
    openrpc = json.loads(out)
    assert "openrpc" in openrpc
    assert "methods" in openrpc
=======
    alice2 = acfactory.get_unconfigured_account()
    alice2.import_backup(files[0])
>>>>>>> 09798df7
<|MERGE_RESOLUTION|>--- conflicted
+++ resolved
@@ -1,10 +1,6 @@
-<<<<<<< HEAD
-import asyncio
+import concurrent.futures
 import json
 import subprocess
-=======
-import concurrent.futures
->>>>>>> 09798df7
 from unittest.mock import MagicMock
 
 import pytest
@@ -47,13 +43,8 @@
 def test_acfactory(acfactory) -> None:
     account = acfactory.new_configured_account()
     while True:
-<<<<<<< HEAD
-        event = await account.wait_for_event()
+        event = account.wait_for_event()
         if event.kind == EventType.CONFIGURE_PROGRESS:
-=======
-        event = account.wait_for_event()
-        if event.type == EventType.CONFIGURE_PROGRESS:
->>>>>>> 09798df7
             assert event.progress != 0  # Progress 0 indicates error.
             if event.progress == 1000:  # Success
                 break
@@ -81,13 +72,8 @@
     alice_chat_bob.send_text("Hello!")
 
     while True:
-<<<<<<< HEAD
-        event = await bob.wait_for_event()
+        event = bob.wait_for_event()
         if event.kind == EventType.INCOMING_MSG:
-=======
-        event = bob.wait_for_event()
-        if event.type == EventType.INCOMING_MSG:
->>>>>>> 09798df7
             chat_id = event.chat_id
             msg_id = event.msg_id
             break
@@ -155,13 +141,8 @@
     alice_chat_bob.send_text("Hello!")
 
     while True:
-<<<<<<< HEAD
-        event = await bob.wait_for_event()
+        event = bob.wait_for_event()
         if event.kind == EventType.INCOMING_MSG:
-=======
-        event = bob.wait_for_event()
-        if event.type == EventType.INCOMING_MSG:
->>>>>>> 09798df7
             chat_id = event.chat_id
             msg_id = event.msg_id
             break
@@ -244,13 +225,8 @@
     alice_chat_bob.send_text("Hello!")
 
     while True:
-<<<<<<< HEAD
-        event = await bob.wait_for_event()
+        event = bob.wait_for_event()
         if event.kind == EventType.INCOMING_MSG:
-=======
-        event = bob.wait_for_event()
-        if event.type == EventType.INCOMING_MSG:
->>>>>>> 09798df7
             chat_id = event.chat_id
             msg_id = event.msg_id
             break
@@ -288,13 +264,8 @@
     alice_chat_bob.send_text("Hello!")
 
     while True:
-<<<<<<< HEAD
-        event = await bob.wait_for_event()
+        event = bob.wait_for_event()
         if event.kind == EventType.INCOMING_MSG:
-=======
-        event = bob.wait_for_event()
-        if event.type == EventType.INCOMING_MSG:
->>>>>>> 09798df7
             msg_id = event.msg_id
             message = bob.get_message_by_id(msg_id)
             snapshot = message.get_snapshot()
@@ -375,11 +346,10 @@
     alice.export_backup(tmp_path)
 
     files = list(tmp_path.glob("*.tar"))
-<<<<<<< HEAD
-    alice2 = await acfactory.get_unconfigured_account()
-    await alice2.import_backup(files[0])
-
-    assert await alice2.manager.get_system_info()
+    alice2 = acfactory.get_unconfigured_account()
+    alice2.import_backup(files[0])
+
+    assert alice2.manager.get_system_info()
 
 
 def test_openrpc_command_line() -> None:
@@ -387,8 +357,4 @@
     out = subprocess.run(["deltachat-rpc-server", "--openrpc"], capture_output=True, check=True).stdout
     openrpc = json.loads(out)
     assert "openrpc" in openrpc
-    assert "methods" in openrpc
-=======
-    alice2 = acfactory.get_unconfigured_account()
-    alice2.import_backup(files[0])
->>>>>>> 09798df7
+    assert "methods" in openrpc