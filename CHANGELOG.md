--- conflicted
+++ resolved
@@ -30,13 +30,10 @@
 - Fix a problem with Gmail where (auto-)deleted messages would get archived instead of deleted.
   Move them to the Trash folder for Gmail which auto-deletes trashed messages in 30 days #3972
 - Clear config cache after backup import. This bug sometimes resulted in the import to seemingly work at first. #4067
-<<<<<<< HEAD
+- Update timestamps in `param` columns with transactions. #4083
 
 ### API-Changes
 - jsonrpc: add more advanced API to send a message.
-=======
-- Update timestamps in `param` columns with transactions. #4083
->>>>>>> eace8c5f
 
 
 ## 1.109.0
