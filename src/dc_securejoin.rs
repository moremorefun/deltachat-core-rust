--- conflicted
+++ resolved
@@ -64,19 +64,6 @@
     });
     let self_addr = context.sql.get_config(context, "configured_addr");
 
-<<<<<<< HEAD
-=======
-    let cleanup = |fingerprint| {
-        free(fingerprint as *mut libc::c_void);
-
-        if let Some(qr) = qr {
-            qr.strdup()
-        } else {
-            std::ptr::null_mut()
-        }
-    };
-
->>>>>>> 1a1f0c0a
     if self_addr.is_none() {
         error!(context, 0, "Not configured, cannot generate QR code.",);
         return cleanup(fingerprint, invitenumber, auth, qr);
